/*
 * Copyright (C) 2020 Louis Hobson <louis-hobson@hotmail.co.uk>. All Rights Reserved.
 * 
 * Distributed under MIT licence as a part of the Chess C++ library.
 * For details, see: https://github.com/louishobson/Chess/blob/master/LICENSE
 * 
 * include/chess/game_controller.h
 * 
 * Header file for managing a chess game
 * 
 */



/* HEADER GUARD */
#ifndef GAME_CONTROLLER_H_INCLUDED
#define GAME_CONTROLLER_H_INCLUDED



/* INCLUDES */
#include <atomic>
#include <chess/chessboard.h>
#include <chrono>
#include <condition_variable>
#include <future>
#include <iostream>
#include <list>
#include <mutex>
#include <vector>



/* DECLARATIONS */

namespace chess
{

    /* GAME CONTROLLER CLASS */

    /* class game_controller
     *
     * An instance will store and maintain a chess game based on a set of streams communicating over the UCI protocol
     */
    class game_controller;

}



/* GAME CONTROLLER DEFINITION */

/* class game_controller
 *
 * An instance will store and maintain a chess game based on a set of streams communicating over the UCI protocol
 */
class chess::game_controller
{
public:

    /** @name  default constructor
     *
     * @brief  Construct the game controller with defailt parameters
     */
    game_controller () = default;

    /** @name  destructor
     * 
     * @brief  Cancels any precomputation before destructing.
     */
    ~game_controller ();



    /** @name  reset_game
     * 
     * @brief  Reset the chess game to its initial state.
     *         Will stop any precomputation that is running.
     * @return void
     */
    void reset_game ();

    

//private:

    /* TYPES */

    /* A struct to store the information for an active search */
    struct search_data_t
    {
        /* The board state the search is being run on */
        chessboard cb;

        /* The player to move */
        pcolor pc;

        /* The move that lead to this state */
        move_t opponent_move;

        /* The end flag for the search */
        std::atomic_bool end_flag;

        /* A future to the result of the search */
        std::future<chessboard::ab_result_t> ab_result_future;
    };



    /* ATTRIBUTES */

    /* Store the main chessboard state */
    chessboard game_cb;

    /* The player who's turn it is */
    pcolor next_pc = pcolor::white;

    /* The color this program is playing as */
    pcolor computer_pc = pcolor::no_piece;

    /* The cumulative transposition table */
    chessboard::ab_ttable_t cumulative_ttable;

    /* The input, output and error streams to use */
    std::istream& chess_in = std::cin;
    std::ostream& chess_out = std::cout;
    std::ostream& chess_error = std::cout;



    /* While waiting for the opponent to make a move, the time can be used for parallel searches on different possible responses. This is known as 'pondering'.
     * When the opponent moves, any searches based on other moves the opponent could have made are cancelled.
     * 
     * If the search for their move has completed, the computer makes its computed response immediately.
     * If the search for their move is currently running, it is force cancelled after a duration max_thinking_time, if it does not complete before then.
     * If the search for their move has not started, it is started and allowed to run for max_thinking_time seconds.
     * 
     * The following details about searches can be specified:
     * 
     * A list of depths that will be searched in iterative deepening.
     * A list of depths that will be searched to determine the opponent's best moves.
     * The number of parallel searches to make. If a search finishes, further searches will be started keeping a maximum of 6 simultaneous searches.
     * The maximum time duration an search can take, at which point other opponent responses will be tried. See above about what happens if the opponent moves before or after this time us up.
     * The maximum time AFTER the opponent has moved that the computer should take searching before making a move.
     */
    std::vector<int> search_depths = { 3, 4, 5, 6, 7, 8, 9, 10, 11, 12 };
    std::vector<int> opponent_search_depths = { 3, 4, 5, 6 };
    int num_parallel_searches = 4;
    chess_clock::duration max_search_duration = std::chrono::seconds { 30 };
    chess_clock::duration max_response_duration = std::chrono::seconds { 15 };
<<<<<<< HEAD
    int ttable_min_bk_depth = 4;
=======
>>>>>>> f8067511



    /* A list of search data */
    std::list<search_data_t> active_searches;

    /* An iterator to an active search */
    typedef std::list<search_data_t>::iterator search_data_it_t;

    /* The thread that contols the parallel searches */
    std::thread search_controller;

    /* A mutex and condition variable for protecting shared resources of the search */
    std::mutex search_mx;
    std::condition_variable search_cv;

    /* The following three variables must be protected by search_mx when accessing */

    /* A vector of iterators of elements in active_searches to notify the controller which searches have completed */
    std::vector<search_data_it_t> completed_searches;

    /* A boolean acting as an end flag for the entirety of the search controller */
    bool search_end_flag;

    /* A move_t, which gives the known opponent response to cancel other searches in the search controller */
    move_t known_opponent_move; 



    /* COMMAND HANDLING */

    /** @name  handle_command
     * 
     * @brief  Take a command and fully handle it before returning.
     *         Some commands are considered fatal, since they are both significant and unhandled, which will cause an exception.
     *         Some commands may start a new thread and return immediately, this being considered having handled the command.
     * @param  cmd: The command to handle, with its arguments separated by spaces (with or without a newline).
     * @return True if the command was handled, false if it was unrecognised (thus ignored).
     */
    bool handle_command ( const std::string& cmd );

    /** @name  make_and_output_move
     * 
     * @brief  Takes an ab_result and performs, then outputs the best move, if there is one, as well as a result if the game has ended.
     *         Also starts precomputation if not in force mode.
     * @param  ab_result: The result of the search on this state.
     * @return void
     */
    void make_and_output_move ( chessboard::ab_result_t& ab_result );



    /* SEARCH METHODS */

    /** @name  start_search
     * 
     * @brief  Start a search, pushing the search data to the bottom of active_searches.
     *         When the search finishes, the iterator to the active search will be pushed to completed_searched (protected by search_mx).
     *         search_cv will then be notified and the thread will exit.
     *         The game state will be stored, so can be safely modified after this function returns.
     * @param  cb: The chessboard state to run the search on.
     * @param  pc: The player color to search.
     * @param  opponent_move: The opponent move which lead to this state, empty move by default.
     * @param  ttable: The transposition table from previous searches. Empty by default.
     * @param  direct_response: If true, then this search is in response to an opponent move, so max_response_duration should be used instead of max_search_duration. False by default.
     * @return An iterator to the search data in active_searches.
     */
    search_data_it_t start_search ( const chessboard& cb, pcolor pc, const move_t& opponent_move = move_t {}, chessboard::ab_ttable_t ttable = chessboard::ab_ttable_t {}, bool direct_response = false );

    /** @name  start_precomputation
     * 
     * @brief  Start a thread to precompute searches for possible opponent responses. The thread will be stored in search_controller.
     *         Setting search_end_flag to true then notifying search_cv will cancel all active searches and the controller thread will prompty finish execution.
     *         Setting known_opponent_move before doing the above will cause the controller thread to not stop the search based on known_opponent_move (but will not start it if not already started).
     *         The game state will be stored, so can be safely modified after this function returns.
     * @return void
     */
    void start_precomputation ();

    /** @name  stop_precomputation
     * 
     * @brief  Stop precomputation, if it's running.
     * @param  oppponent_move: The now known opponent move. Defaults to no move, but if provided will set known_opponent_move which has an effect described by start_precomputation.
     * @return Iterator to a search which was made based on opponent_move, or one past the end iterator if not found.
     */
    search_data_it_t stop_precomputation ( const move_t& opponent_move = {} );

};



/* INCLUDE INLINE IMPLEMENTATION */
#include <chess/game_controller.hpp>



/* HEADER GUARD */
#endif /* #ifndef GAME_CONTROLLER_H_INCLUDED */
<|MERGE_RESOLUTION|>--- conflicted
+++ resolved
@@ -148,10 +148,7 @@
     int num_parallel_searches = 4;
     chess_clock::duration max_search_duration = std::chrono::seconds { 30 };
     chess_clock::duration max_response_duration = std::chrono::seconds { 15 };
-<<<<<<< HEAD
     int ttable_min_bk_depth = 4;
-=======
->>>>>>> f8067511
 
 
 
